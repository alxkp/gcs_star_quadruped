from typing import Optional, List, Set, Dict, Tuple, cast
import heapq
import numpy as np
# import openGJK_cython as opengjk
# from gcs_star import GCSStar

from gcs_star_drake.gcs.gcs_star import GCSStar

from pydrake.all import GraphOfConvexSets, GraphOfConvexSetsOptions, ConvexSet, GcsTrajectoryOptimization
from pydrake.trajectories import CompositeTrajectory
from pydrake.solvers import MathematicalProgramResult
from pydrake.geometry.optimization import CartesianProduct, HPolyhedron, Point, ConvexSet


class Path: 
    """Represents a path through the graph with its associated costs and trajectory."""
    def __init__(self, vertices: List[GraphOfConvexSets.Vertex], 
                 cost_to_come: float,
                 trajectory: Optional[CompositeTrajectory] = None):
        self.vertices = vertices
        self.cost_to_come = cost_to_come
        self.trajectory = trajectory
        self.terminal_vertex = vertices[-1]

    def __lt__(self, other):
        # For priority queue ordering
        return self.cost_to_come < other.cost_to_come
    
class GCSStarTrajectoryOptimization(GcsTrajectoryOptimization):

        def __init__(self, num_positions:int, continuous_revolute_joints:List[int]=None) -> None:
            super().__init__(num_positions, continuous_revolute_joints or [])
            self._gcs_star = None # gets initialized in AddRegions
            self._subgraphs = {}

        def AddRegions(self, # type: ignore
                       regions: List[HPolyhedron],
                       order: int,
                       h_min: float=1e-6,
                       h_max: float=20.0,
                       name:str=""
                       ) -> GcsTrajectoryOptimization.Subgraph:
            # need regions for gcsstar
            breakpoint()
            if self._gcs_star is None:
                self._gcs_star = GCSStar(regions)
            else:
                self._gcs_star.regions.extend(regions)



            # create subgraph from parent
            subgraph = super().AddRegions(regions, 
                                          [],  # assume no edges init; discover later
                                          order, 
                                          h_min, 
                                          h_max, 
                                          name
                                      ) # HACK: this might error because there's no edges between regions

            self._subgraphs[subgraph] = subgraph
            return subgraph

        def SolvePath(self,
                      source: GcsTrajectoryOptimization.Subgraph,
                      target: GcsTrajectoryOptimization.Subgraph,
                      options: GraphOfConvexSetsOptions = None # type: ignore
                      ) -> tuple[CompositeTrajectory,
            MathematicalProgramResult]:

            if self._gcs_star is None:
                raise RuntimeError("GCSStarTrajectoryOptimization must have regions added before calling SolvePath.  \n Call AddRegions first befor calling SolvePath")

<<<<<<< HEAD
            # source and target
            source_vertex = source.Vertices()[0]
            target_vertex = source.Vertices()[0]

            breakpoint()
            # solve program
            path = self._gcs_star.SolveShortestPath(source_vertex, target_vertex, f_estimator)
            # convert path to trajectory with super class
            if path: # none checking here
                return super().SolveConvexRestriction(path, options)
=======
            # first try at f_estimator
            def f_estimator(verticies: Tuple[GraphOfConvexSets.Vertex, ...]) -> float:
                """Returns chebyshev center distance cost of path"""
                current_v= verticies[-1]
                target_set: CartesianProduct = target.Vertices()[0].set() # type: ignore

>>>>>>> e655737b

            return None, None # type: ignore something failed
        
        def compute_centers(target_set: CartesianProduct) -> List:
                    centers = []
                    for i in range(target_set.num_factors()):
                        factor = target_set.factor(i)
                        if isinstance(factor, HPolyhedron):
                            cheb = factor.ChebyshevCenter()
                            if len(cheb) > 1:
                                centers.append(cheb)
                            else:
                                continue
                        else:
                            raise ValueError("Unsupported type")
                    return centers
<<<<<<< HEAD
        
        # first try at f_estimator
        def f_estimator(vertices: Tuple[GraphOfConvexSets.Vertex, ...]) -> float:
            """Returns chebyshev center distance cost of path"""
            current_v= vertices[-1]
            target_set: CartesianProduct = target.Vertices()[0].set() # type: ignore
            

            # centers = [target_set.factor(i).x() for i in range(target_set.num_factors())]

            centers : List = compute_centers(target_set)
=======
                
                target_centers : List = compute_centers(target_set)

                target_centroid = np.mean(target_centers, axis=0)
>>>>>>> e655737b

            target_centroid = np.mean(centers, axis=0)

<<<<<<< HEAD
            current_set: CartesianProduct = current_v.set()
=======
                current_centers = compute_centers(current_set)

                current_centroid = np.mean(current_centers, axis=0)

                # current_centroid : List =  compute_centers(current_set)
>>>>>>> e655737b

            current_centroid : List =  compute_centers(current_set)

<<<<<<< HEAD
            return float(np.linalg.norm(target_centroid - current_centroid))
=======
            # source and target
            source_vertex = source.Vertices()[0]
            target_vertex = target.Vertices()[0]

            breakpoint()
            # solve program
            path = self._gcs_star.SolveShortestPath(source_vertex, target_vertex, f_estimator)

            # convert path to trajectory with super class
            if path: # none checking here
                return super().SolveConvexRestriction(path, options)

            return None, None # type: ignore something failed
>>>>>>> e655737b

        def AddEdges(self,
                     from_subgraph: GcsTrajectoryOptimization.Subgraph,
                     to_subgraph: GcsTrajectoryOptimization.Subgraph,
                    subspace: ConvexSet = None, # type: ignore
                     edges_between_regions: list[tuple[int,
                     int]] | None = None,
                     edge_offsets = None,
                     ) -> GcsTrajectoryOptimization.EdgesBetweenSubgraphs:
                if self._gcs_star is None:
                    raise RuntimeError("GCSStarTrajectoryOptimization must have regions added before calling AddEdges.  \n Call AddRegions first befor calling AddEdges")


                # call parent implementation, no edges assumed here since we discover them during our search
                return super().AddEdges(from_subgraph, to_subgraph, subspace, edges_between_regions=[], edge_offsets=edge_offsets)
        
def compute_centers(target_set: CartesianProduct) -> List:
    centers = []
    for i in range(target_set.num_factors()):
        factor = target_set.factor(i)
        if isinstance(factor, HPolyhedron):
            centers.append(factor.ChebyshevCenter().item())
        elif isinstance(factor, Point):
            centers.append(np.linalg.norm(factor.x()))
        else:
            raise ValueError("Unsupported type")
    return centers

# first try at f_estimator
def f_estimator(vertices: Tuple[GraphOfConvexSets.Vertex, ...], target: GraphOfConvexSets.Vertex) -> float:
    """Returns chebyshev center distance cost of path"""
    current_v= vertices[-1]
    target_set: CartesianProduct = target.set() # type: ignore
    

    # centers = [target_set.factor(i).x() for i in range(target_set.num_factors())]

    centers : List = compute_centers(target_set)

    target_centroid = np.mean(centers, axis=0)

    current_set: CartesianProduct = current_v.set()

    current_centroid : List =  compute_centers(current_set)

    return float(np.linalg.norm(target_centroid - current_centroid))


    ########################################################################
    ### NOTE: Very Rough Draft. Definitely needs second look and testing ###
    ########################################################################

class GcsStarTrajOpt(GcsTrajectoryOptimization):
        """GCS* Algorithm building on Drake's mature GCS implementation"""
        def __init__(self, num_positions: int):
            super().__init__(num_positions)
            self.gcs_star = GCSStar()
            # Priority queue Q ordered by f̃ values
            self.priority_queue: List[Path] = []
            # From paper - S maps vertices to sets of paths reaching them
            self.vertex_paths: Dict[GraphOfConvexSets.Vertex, Set[Path]] = {}

        def reaches_cheaper(self, candidate_path: Path, existing_paths: Set[Path], num_samples: int = 1) -> bool:
            """
            Check if candidate path reaches any point cheaper than existing paths.
            Uses sampling-based implementation for speed.
            Equation (2) From paper using sampling.

            Args:
                candidate_path: Candidate path to be checked
                existing_paths: Set of existing paths
                num_samples: Number of samples to sample with
            Returns:
                True if the candidate path reaches any point with lowe cost than any other existing path
            """
            # Sample points in terminal vertex's convex set
            # Check if candidate path reaches any point with lower cost
            # than all existing paths

            terminal_set = candidate_path.terminal_vertex.ambient_set()

            # Sample points in the terminal set
            samples = self.sample_from_set(terminal_set, num_samples)

            for x in samples:
                # Get cost-to-come for candidate path for point x
                candidate_cost = self.eval_cost_to_come(candidate_path, x)
                if candidate_cost == float('inf'):
                    continue

                # Check if this point is reached cheaper by any existing path
                cheaper = True
                for existing_path in existing_paths:
                    existing_cost = self.eval_cost_to_come(existing_path, x)
                    if existing_cost <= candidate_cost:
                        cheaper = False
                        break

                if cheaper:
                    return True

            return False # return false if cost is not lower

        def reaches_new(self, candidate_path: Path, existing_paths: Set[Path], num_samples: int = 1) -> bool:
            """
            Check if candidate path reaches any previously unreached points.
            Uses sampling-based implementation for speed.
            Equation (3) from paper.

            Args: 
                candidate_path: Candidate path to be checked
                existing_paths: Set of existing paths
                num_samples: Number of samples to sample with
            Returns:
                True if the candidate path reaches new, False otherwise
            """
            # Sample points in terminal vertex's convex set
            # Check if candidate path reaches any point unreachable
            # by existing paths
            terminal_set = candidate_path.terminal_vertex.ambient_set()
            samples = self.sample_from_set(terminal_set, num_samples)

            for x in samples:
                # Check if candidate path can reach this point
                if self.eval_cost_to_come(candidate_path, x) == float('inf'):
                    continue

                # Check if this point is unreachable by all existing paths
                unreached = True
                for existing_path in existing_paths:
                    if self.eval_cost_to_come(existing_path, x) < float('inf'):
                        unreached = False
                        break

                if unreached:
                    return True

            return False

        def get_successors(self, vertex: GraphOfConvexSets.Vertex) -> Set[GraphOfConvexSets.Vertex]:
            """
            Get successor vertices in the graph.

            Args:
                vertex: Vertex to find successors from
            Returns:
                succesors: List of successor vertices
            """
            gcs = self.graph_of_convex_sets()
            return {edge.v() for edge in gcs.Edges()
                if edge.u() == vertex}


        # def solve_convex_restrictions(self, path: Path) -> Tuple[float, Optional[CompositeTrajectory], MathematicalProgramResult]:
        #     """
        #     Solve convex optimization problem for a given path.

        #     Args:
        #         path: Path to solve optimizaiton problem with
        #     Returns:
        #         cost and trajectory if feasible
        #     """

        #     try:
        #         # Setup options
        #         options = GraphOfConvexSetsOptions()
        #         options.convex_relaxation = False

        #         # Add regions for path
        #         regions = self. #[self.regio() for v in path.vertices]
        #         subgraph = self.AddRegions(regions, 
        #                                  [(i,i+1) for i in range(len(regions)-1)],
        #                                  order=1)


        #         for vtex in path.vertices:
        #             for region in regions:
        #                 cost = 1./opengjk.gjk(vtex.x(), region)
        #                 sys.exit(1)
        #                 vtex.AddCost(cost)

        #         # for vtex in path.vertices:
        #         #     for region in regions:
        #         #         cost = 1./opengjk.gjk( vtex.x(), region)
        #         #         print(cost, file=sys.stderr)
        #         #         vtex.AddCost(cost)

        #         # Solve
        #         traj, result = self.SolveConvexRestriction(subgraph.Vertices(), options)

        #         if result.is_success():
        #             return result.get_optimal_cost(), traj, result
        #         return float('inf'), None

        #     except RuntimeError:
        #         return float('inf'), None


        #     GcsTrajectoryOptimization::SolveConvexRestriction(
        #     const std::vector<const Vertex*>& active_vertices,
        #     const GraphOfConvexSetsOptions& options) {
        #   DRAKE_DEMAND(active_vertices.size() > 1);

        #   std::vector<const Edge*> active_edges;
        #   for (size_t i = 0; i < active_vertices.size() - 1; ++i) {
        #     bool vertices_connected = false;
        #     for (const Edge* e : active_vertices[i]->outgoing_edges()) {
        #       if (e->v().id() == active_vertices[i + 1]->id()) {
        #         if (vertices_connected) {
        #           throw std::runtime_error(fmt::format(
        #               "Vertex: {} is connected to vertex: {} through multiple edges.",
        #               active_vertices[i]->name(), active_vertices[i + 1]->name()));
        #         }
        #         active_edges.push_back(e);
        #         vertices_connected = true;
        #       }
        #     }

        #     if (!vertices_connected) {
        #       throw std::runtime_error(fmt::format(
        #           "Vertex: {} is not connected to vertex: {}.",
        #           active_vertices[i]->name(), active_vertices[i + 1]->name()));
        #     }
        #   }

        #   solvers::MathematicalProgramResult result =
        #       gcs_.SolveConvexRestriction(active_edges, options);
        #   if (!result.is_success()) {
        #     return {CompositeTrajectory<double>({}), result};
        #   }

        #   return {ReconstructTrajectoryFromSolutionPath(active_edges, result), result};
    # }
        def compute_heuristic(self, vertex: GraphOfConvexSets.Vertex,
                              target: GraphOfConvexSets.Vertex) -> float:
            """
            Compute admissible heuristic cost-to-go as Euclidean distance between centers..

            Args:
                vertex: vertex to be used
                target: target vertex for heurisitic calculation
            Returns:
                float value of the cost from whatever heuristic we choose 
            """
            # Implement simple admissible heuristic
            # Could be Euclidean distance or other problem-specific metric
            # Get centers of vertex and target sets
            vertex_center = vertex.set().ChebyshevCenter()
            target_center = target.set().ChebyshevCenter()

            # Euclidean distance is admissible since it's always <= true cost
            return np.linalg.norm(target_center - vertex_center)


        def sample_from_set(self, convex_set: ConvexSet, num_samples: int) -> List[np.ndarray]:
            """Sample points from a convex set by solving with random objectives."""
            samples = []
            dim = convex_set.dimension()

            # Create temporary GCS for sampling
            temp_gcs = GcsTrajectoryOptimization(self.num_positions)
            vertex = temp_gcs.AddVertex(convex_set)

            for _ in range(num_samples):
                # Add random objective to get different points
                random_objective = np.random.randn(dim)
                vertex.AddCost(random_objective.dot(vertex.x()))

                # Solve the optimization
                try:
                    _, result = temp_gcs.SolveShortestPath(vertex, vertex)
                    if result.is_success():
                        point = result.GetSolution(vertex.x())
                        samples.append(point)
                except RuntimeError:
                    continue

            return samples

        def eval_cost_to_come(self, path: Path, point: np.ndarray) -> float:
            """Evaluate cost-to-come to reach specific point via path."""
            # Create temporary GCS for evaluation
            temp_gcs = GcsTrajectoryOptimization(self.num_positions)

            try:
                # Add path regions
                regions = [v.ambient_set() for v in path.vertices]
                subgraph = temp_gcs.AddRegions(regions, 
                                               [(i,i+1) for i in range(len(regions)-1)],
                                               order=1)

                # Create singleton point set as target
                target_region = Point(point)  # Use Drake's Point class
                target = temp_gcs.AddRegions([target_region], order=0)[0]

                # Connect subgraph to target point
                temp_gcs.AddEdges(subgraph, target)

                # Add costs
                temp_gcs.AddPathLengthCost()
                temp_gcs.AddTimeCost()

                # Solve
                options = GraphOfConvexSetsOptions()
                options.convex_relaxation = False
                traj, result = temp_gcs.SolvePath(subgraph.Vertices()[0], target, options)

                return result.get_optimal_cost() if result.is_success() else float('inf')

            except RuntimeError:
                return float('inf')


        def solve(self, source_vertex: GraphOfConvexSets.Vertex, 
                  target_vertex: GraphOfConvexSets.Vertex, 
                  use_optimal: bool = True) -> Optional[Tuple[Path, CompositeTrajectory, MathematicalProgramResult]]:
            """
            Solves GCS* path finding problem.
            If use_optimal=True, uses ReachesCheaper for optimality.
            Otherwise uses ReachesNew for faster but suboptimal solutions.

            Args:
                source_vertex: Starting vertex
                target_vertex: target vertex
                use_optimal: boolean variable to determine if we want reaches cheaper or new

            Returns:
                Tuple of path found and trajectory, or None if none found
            """
            # Initialize with source vertex
            start_path = Path([source_vertex], 0)
            heapq.heappush(self.priority_queue, start_path)
            self.vertex_paths[source_vertex] = {start_path}

            result = None

            while self.priority_queue:
                current_path = heapq.heappop(self.priority_queue)

                # Check if we've reached target
                if current_path.terminal_vertex == target_vertex:
                    return current_path, current_path.trajectory, result

                # Get successors of terminal vertex
                for successor in self.get_successors(current_path.terminal_vertex):
                    new_path = Path(current_path.vertices + [successor], current_path.cost_to_come)

                    # Solve convex restriction to get true cost
                    cost, traj, result = self.solve_convex_restrictions(new_path)
                    if cost == float("inf"):
                        continue
                    new_path.cost_to_come = cost
                    new_path.trajectory = traj

                    # Domination checks
                    if successor not in self.vertex_paths:
                        self.vertex_paths[successor] = set()

                    domination_check = (self.reaches_cheaper if use_optimal else self.reaches_new)

                    if domination_check(new_path, self.vertex_paths[successor]):
                        self.vertex_paths[successor].add(new_path)
                        heapq.heappush(self.priority_queue, new_path)

            return None # No path found


        def SolvePath(self, source: GcsTrajectoryOptimization.Subgraph, target: GcsTrajectoryOptimization.Subgraph, options=None):
            print("Entering custom SolvePath")  # This might show up
            # Call your custom solve method

            # if no options specified use default
            if not options.convex_relaxation:
                options.convex_relaxation = True

            if not options.preprocessing:
                options.preprocessing = True

            if not options.max_rounded_paths:
                options.max_rounded_paths = True

            # Get vertices from subgraph    
            source_vertex = source.vertices[0]
            target_vertex = target.vertices[0]

            if source.size() != 1:
                dummy_source = self.gcs_star.mutable_gcs().AddVertex()
                source_vertex = dummy_source
                for v in source.vertices:
                    self.gcs_star.mutable_gcs().AddEdge(dummy_source, v)

            if target.size() != 1:
                dummy_target = self.gcs_star.mutable_gcs().AddVertex()
                target_vertex = dummy_target
                for v in target.vertices:
                    self.gcs_star.mutable_gcs().AddEdge(dummy_target, v)

            result = self.gcs_star.SolveShortestPath(source_vertex, target_vertex, options, None) # TODO: Pass in f estimator

            if not result.is_success():
                return CompositeTrajectory, result

            k_tol = 1.0
            path_edges = self.gcs_star.mutable_gcs().GetSolutionPath(source_vertex, target_vertex, result, k_tol)

            # Remove dummy edges from path
            if dummy_source != None:
                assert(not path_edges.empty())
                path_edges.erase(path_edges.begin())

            if dummy_target != None:
                assert(not path_edges.empty())
                path_edges.erase(path_edges.end() - 1)

            return self.ReconstructTrajectory(path_edges, result), result<|MERGE_RESOLUTION|>--- conflicted
+++ resolved
@@ -71,29 +71,14 @@
             if self._gcs_star is None:
                 raise RuntimeError("GCSStarTrajectoryOptimization must have regions added before calling SolvePath.  \n Call AddRegions first befor calling SolvePath")
 
-<<<<<<< HEAD
-            # source and target
-            source_vertex = source.Vertices()[0]
-            target_vertex = source.Vertices()[0]
-
-            breakpoint()
-            # solve program
-            path = self._gcs_star.SolveShortestPath(source_vertex, target_vertex, f_estimator)
-            # convert path to trajectory with super class
-            if path: # none checking here
-                return super().SolveConvexRestriction(path, options)
-=======
             # first try at f_estimator
             def f_estimator(verticies: Tuple[GraphOfConvexSets.Vertex, ...]) -> float:
                 """Returns chebyshev center distance cost of path"""
                 current_v= verticies[-1]
                 target_set: CartesianProduct = target.Vertices()[0].set() # type: ignore
 
->>>>>>> e655737b
-
-            return None, None # type: ignore something failed
-        
-        def compute_centers(target_set: CartesianProduct) -> List:
+
+                def compute_centers(target_set: CartesianProduct) -> List:
                     centers = []
                     for i in range(target_set.num_factors()):
                         factor = target_set.factor(i)
@@ -106,42 +91,21 @@
                         else:
                             raise ValueError("Unsupported type")
                     return centers
-<<<<<<< HEAD
-        
-        # first try at f_estimator
-        def f_estimator(vertices: Tuple[GraphOfConvexSets.Vertex, ...]) -> float:
-            """Returns chebyshev center distance cost of path"""
-            current_v= vertices[-1]
-            target_set: CartesianProduct = target.Vertices()[0].set() # type: ignore
-            
-
-            # centers = [target_set.factor(i).x() for i in range(target_set.num_factors())]
-
-            centers : List = compute_centers(target_set)
-=======
                 
                 target_centers : List = compute_centers(target_set)
 
                 target_centroid = np.mean(target_centers, axis=0)
->>>>>>> e655737b
-
-            target_centroid = np.mean(centers, axis=0)
-
-<<<<<<< HEAD
+
             current_set: CartesianProduct = current_v.set()
-=======
+
                 current_centers = compute_centers(current_set)
 
                 current_centroid = np.mean(current_centers, axis=0)
 
                 # current_centroid : List =  compute_centers(current_set)
->>>>>>> e655737b
-
-            current_centroid : List =  compute_centers(current_set)
-
-<<<<<<< HEAD
+
             return float(np.linalg.norm(target_centroid - current_centroid))
-=======
+
             # source and target
             source_vertex = source.Vertices()[0]
             target_vertex = target.Vertices()[0]
@@ -155,7 +119,6 @@
                 return super().SolveConvexRestriction(path, options)
 
             return None, None # type: ignore something failed
->>>>>>> e655737b
 
         def AddEdges(self,
                      from_subgraph: GcsTrajectoryOptimization.Subgraph,
